--- conflicted
+++ resolved
@@ -240,17 +240,11 @@
             long diffEndPosition = output.Position;
             WriteInt64(diffEndPosition - controlEndPosition, header, 16);
 
-<<<<<<< HEAD
-            // write compressed extra data
-            using (WrappingStream wrappingStream = new WrappingStream(output, Ownership.None))
-            using (var bz2Stream = new BZip2Stream(wrappingStream, CompressionMode.Compress, true))
-=======
             // write compressed extra data, if any
             if (eblen > 0)
->>>>>>> 24a4fd6a
             {
                 using (WrappingStream wrappingStream = new WrappingStream(output, Ownership.None))
-                using (var bz2Stream = new BZip2Stream(wrappingStream, CompressionMode.Compress))
+                using (var bz2Stream = new BZip2Stream(wrappingStream, CompressionMode.Compress, true))
                 {
                     bz2Stream.Write(eb, 0, eblen);
                 }
@@ -339,15 +333,9 @@
                 var hasExtraData = compressedExtraStream.Position < compressedExtraStream.Length;
 
                 // decompress each part (to read it)
-<<<<<<< HEAD
                 using (var controlStream = new BZip2Stream(compressedControlStream, CompressionMode.Decompress, true))
                 using (var diffStream = new BZip2Stream(compressedDiffStream, CompressionMode.Decompress, true))
-                using (var extraStream = new BZip2Stream(compressedExtraStream, CompressionMode.Decompress, true))
-=======
-                using (var controlStream = new BZip2Stream(compressedControlStream, CompressionMode.Decompress))
-                using (var diffStream = new BZip2Stream(compressedDiffStream, CompressionMode.Decompress))
-                using (var extraStream = hasExtraData ? new BZip2Stream(compressedExtraStream, CompressionMode.Decompress) : null)
->>>>>>> 24a4fd6a
+                using (var extraStream = hasExtraData ? new BZip2Stream(compressedExtraStream, CompressionMode.Decompress, true) : null)
                 {
                     long[] control = new long[3];
                     byte[] buffer = new byte[8];
