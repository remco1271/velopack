--- conflicted
+++ resolved
@@ -1,9 +1,5 @@
-<<<<<<< HEAD
-﻿using System;
+using System;
 using System.Collections.Concurrent;
-=======
-using System;
->>>>>>> 3d05acbb
 using System.Collections.Generic;
 using System.Diagnostics.Contracts;
 using System.IO;
@@ -299,7 +295,6 @@
                 if (Directory.Exists(target)) info = new DirectoryInfo(target);
                 else if (File.Exists(target)) info = new FileInfo(target);
 
-<<<<<<< HEAD
                 // this dir/file does not exist, lets use it.
                 if (info == null) {
                     return target;
@@ -317,49 +312,12 @@
 
             throw new Exception(
                 "Unable to find free temp path. Has the temp directory exceeded it's maximum number of items? (10000)");
-=======
-            IDisposable folderMutex = null;
-
-            foreach (var name in names) {
-                var target = Path.Combine(di.FullName, name);
-
-                if (!File.Exists(target) && !Directory.Exists(target)) {
-                    Directory.CreateDirectory(target);
-                    tempDir = new DirectoryInfo(target);
-
-                    // Directory.CreateDirectory will work even if the directory already exists. If two instances of 
-                    // Squirrel attempt to create the same temp directory at the same time, they can end up reading
-                    // and writing on top of each other. So, here we create a new file of the same name as the temp
-                    // folder we've selected and attempt to open it exclusively. This will act like a mutex as only
-                    // one Squirrel instance will be able to open this file. 
-
-                    try {
-                        folderMutex = File.Create(tempDir.FullName + "_lock", 1, FileOptions.DeleteOnClose);
-                        break;
-                    } catch (IOException ex) {
-                        Log().WarnException($"Selected temp folder '{tempDir.FullName}' but unable to open file mutex.", ex);
-                    }
-                }
-            }
-
-            path = tempDir.FullName;
-
-            return Disposable.Create(() => {
-                folderMutex?.Dispose();
-                DeleteFileOrDirectoryHardOrGiveUp(tempDir.FullName);
-            });
->>>>>>> 3d05acbb
         }
 
         public static IDisposable GetTempDirectory(out string newTempDirectory)
         {
-<<<<<<< HEAD
             return GetTempDirectory(out newTempDirectory, GetDefaultTempBaseDirectory());
         }
-=======
-            var di = GetTempDirectory(localAppDirectory);
-            var names = Enumerable.Range(0, 1 << 20).Select(x => tempNameForIndex(x, "tempfile"));
->>>>>>> 3d05acbb
 
         public static IDisposable GetTempDirectory(out string newTempDirectory, string rootTempDir)
         {
